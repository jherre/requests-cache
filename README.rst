--- conflicted
+++ resolved
@@ -1,11 +1,7 @@
 requests-cache
 ---------------
 
-<<<<<<< HEAD
-Requests-cache is a transparent persistent cache for requests_ (version <= 0.14.2) library.
-=======
 Requests-cache is a transparent persistent cache for requests_ (version >= 1.1.0) library.
->>>>>>> d27d3265
 
 .. _requests: http://python-requests.org/
 
